/**
 * Voice Connection Manager with proper response formatting integration
 */

import {
  VoiceConnection,
  joinVoiceChannel,
  createAudioPlayer,
  createAudioResource,
  AudioPlayer,
  VoiceConnectionStatus,
  entersState,
  EndBehaviorType,
  StreamType,
} from "@discordjs/voice";
import { VoiceChannel } from "discord.js";
import { GenAILiveClient } from "@/lib/genai-live-client";
<<<<<<< HEAD
import { LiveConnectConfig, Modality, Type } from "@google/genai";
=======
import { LiveConnectConfig } from "@google/genai";
>>>>>>> d7cc96cd
import { DiscordAudioProcessor } from "./audio-processor-v2";
import { ResponseFormatter } from "@/lib/response-formatter";
import { Readable } from "stream";
import * as prism from "prism-media";

export class VoiceConnectionManager {
  private voiceConnection: VoiceConnection | null = null;
  private audioPlayer: AudioPlayer | null = null;
  private geminiClient: GenAILiveClient;
  private audioProcessor: DiscordAudioProcessor;
  private channel: VoiceChannel;
  private model: string;
  private liveConfig: LiveConnectConfig;
  private isConnected: boolean = false;
  
  private audioQueue: Buffer[] = [];
  private isPlaying: boolean = false;
  
  private userAudioBuffers: Map<string, { 
    chunks: Buffer[], 
    timer: NodeJS.Timeout | null, 
    totalSamples: number 
  }> = new Map();
  
  private readonly MIN_AUDIO_DURATION_MS = 500;
  private readonly DEBOUNCE_MS = 800;
  private readonly MIN_RMS_THRESHOLD = 400;
  private responseInProgress = false;

  constructor(
    channel: VoiceChannel,
    geminiApiKey: string,
    model: string,
    liveConfig: LiveConnectConfig
  ) {
    this.channel = channel;
    this.model = model;
    this.liveConfig = liveConfig;
    
    this.geminiClient = new GenAILiveClient({ apiKey: geminiApiKey });
    this.audioProcessor = new DiscordAudioProcessor();
    
    this.setupGeminiListeners();
  }

  private setupGeminiListeners() {
    // Audio streaming
    this.geminiClient.on("audio", (data: ArrayBuffer) => {
      const buffer = Buffer.from(data);
      this.audioQueue.push(buffer);
      
      const MIN_BUFFER_CHUNKS = 2;
      if (!this.isPlaying && this.audioQueue.length >= MIN_BUFFER_CHUNKS) {
        this.playNextAudio();
      }
    });

    // Response formatting events (logged but handled by bot.ts)
    this.geminiClient.on("voiceResponse", (summary: string) => {
      console.log(`🎙️ VCM: Voice summary ready (${summary.length} chars)`);
    });

    this.geminiClient.on("textResponse", (analysis: string) => {
      console.log(`📄 VCM: Detailed analysis ready (${analysis.length} chars)`);
    });

    this.geminiClient.on("formattedResponse", (formatted) => {
      console.log(`✅ VCM: Formatted response complete`);
    });

    this.geminiClient.on("content", (data: any) => {
      console.log("📝 VCM: Content update");
    });

    this.geminiClient.on("turncomplete", () => {
      console.log("✅ VCM: Turn complete");
      this.responseInProgress = false;
    });

    this.geminiClient.on("error", (error) => {
      console.error("❌ VCM: Gemini error:", error);
      this.responseInProgress = false;
    });

    this.geminiClient.on("close", () => {
      console.log("🔒 VCM: Gemini closed");
      this.isConnected = false;
    });

    this.geminiClient.on("open", () => {
      console.log("🔓 VCM: Gemini opened");
      this.isConnected = true;
    });

    this.geminiClient.on("interrupted", () => {
      console.log("⚠️ VCM: Interrupted");
    });

    // Handle tool calls (function calling)
    this.geminiClient.on("toolcall", async (toolCall) => {
      console.log("🔧 Tool call received:", JSON.stringify(toolCall, null, 2));
      
      if (toolCall.functionCalls && toolCall.functionCalls.length > 0) {
        for (const functionCall of toolCall.functionCalls) {
          if (functionCall.name === "send_chat_message" && functionCall.id) {
            await this.handleSendChatMessage({
              id: functionCall.id,
              name: functionCall.name,
              args: functionCall.args,
            });
          }
        }
      }
    });
  }

  /**
   * Handle send_chat_message tool call from Gemini
   */
  private async handleSendChatMessage(functionCall: { id: string; name: string; args?: Record<string, unknown> }) {
    try {
      const args = functionCall.args || {};
      const message = args.message || "";
      
      if (!message) {
        console.error("❌ send_chat_message called without message");
        return;
      }

      console.log("💬 Sending chat message:", message);
      
      // Send the message to Discord
      await this.channel.send(`🤖 ${message}`);
      console.log("✅ Chat message sent successfully");
      
      // Send tool response back to Gemini
      await this.geminiClient.sendToolResponse({
        functionResponses: [
          {
            id: functionCall.id,
            name: functionCall.name,
            response: {
              success: true,
              message: "Message sent successfully to Discord",
            },
          },
        ],
      });
    } catch (error) {
      console.error("❌ Error handling send_chat_message:", error);
      
      // Send error response back to Gemini
      try {
        await this.geminiClient.sendToolResponse({
          functionResponses: [
            {
              id: functionCall.id,
              name: functionCall.name,
              response: {
                success: false,
                error: String(error),
              },
            },
          ],
        });
      } catch (sendError) {
        console.error("❌ Error sending tool response:", sendError);
      }
    }
  }

  public async connect() {
    // Join the voice channel
    this.voiceConnection = joinVoiceChannel({
      channelId: this.channel.id,
      guildId: this.channel.guild.id,
      adapterCreator: this.channel.guild.voiceAdapterCreator as any,
      selfDeaf: false,
      selfMute: false,
    });

    try {
      await entersState(this.voiceConnection, VoiceConnectionStatus.Ready, 30_000);
      console.log("✅ VCM: Voice connection established");
    } catch (error) {
      console.error("❌ VCM: Voice connection failed:", error);
      this.voiceConnection.destroy();
      throw error;
    }

    this.audioPlayer = createAudioPlayer();
    this.voiceConnection.subscribe(this.audioPlayer);

    this.audioPlayer.on('stateChange', (oldState, newState) => {
      if (newState.status === 'idle' && oldState.status !== 'idle') {
        this.isPlaying = false;
        this.playNextAudio();
      }
    });

    this.audioPlayer.on('error', (error) => {
      console.error('❌ VCM: Audio player error:', error);
      this.isPlaying = false;
      this.playNextAudio();
    });

    this.setupAudioReceiving();

<<<<<<< HEAD
    // Connect to Gemini with tool (function calling) support
    await this.geminiClient.connect(this.model, {
      ...this.liveConfig,
      generationConfig: {
        ...this.liveConfig.generationConfig,
        responseModalities: [Modality.AUDIO],
      },
      tools: [
        {
          functionDeclarations: [
            {
              name: "send_chat_message",
              description: "Send a text message to the Discord chat channel. Use this when you want to share information that's better displayed as text, like links, code snippets, lists, or when the user explicitly asks you to send a message in chat.",
              parameters: {
                type: Type.OBJECT,
                properties: {
                  message: {
                    type: Type.STRING,
                    description: "The text message to send to the Discord chat channel",
                  },
                },
                required: ["message"],
              },
            },
          ],
        },
      ],
    });
=======
    // Use ResponseFormatter system prompt
    const systemPrompt = ResponseFormatter.getSystemPrompt();

    // Proper Gemini 2.0 config
    const connectConfig: LiveConnectConfig = {
      model: this.model,
      systemInstruction: {
        parts: [{ text: systemPrompt }]
      },
      generationConfig: {
        responseModalities: "audio",
        speechConfig: {
          voiceConfig: { prebuiltVoiceConfig: { voiceName: "Puck" } }
        }
      }
    };

    console.log("🔌 VCM: Connecting to Gemini with response formatting");
>>>>>>> d7cc96cd

    try {
      const connected = await this.geminiClient.connect(this.model, connectConfig);
      
      if (!connected) {
        throw new Error("Failed to connect to Gemini");
      }
      
      console.log("✅ VCM: Connected to Gemini successfully");
    } catch (error) {
      console.error("❌ VCM: Gemini connection failed:", error);
      throw error;
    }
  }

  private setupAudioReceiving() {
    if (!this.voiceConnection) return;

    const receiver = this.voiceConnection.receiver;

    receiver.speaking.on("start", (userId: string) => {
      console.log(`🎤 VCM: User ${userId} started speaking`);
      
      const audioStream = receiver.subscribe(userId, {
        end: {
          behavior: EndBehaviorType.AfterSilence,
          duration: 1200,
        },
      });

      this.processUserAudioDebounced(userId, audioStream);
    });
  }

  private async processUserAudioDebounced(userId: string, audioStream: Readable) {
    try {
      let userBuffer = this.userAudioBuffers.get(userId);
      if (!userBuffer) {
        userBuffer = { chunks: [], timer: null, totalSamples: 0 };
        this.userAudioBuffers.set(userId, userBuffer);
      }

      if (userBuffer.timer) {
        clearTimeout(userBuffer.timer);
      }

      const decoder = new prism.opus.Decoder({
        rate: 48000,
        channels: 2,
        frameSize: 960,
      });

      audioStream.pipe(decoder);

      decoder.on("data", (chunk: Buffer) => {
        userBuffer!.chunks.push(chunk);
        userBuffer!.totalSamples += chunk.length / 4;
      });

      decoder.on("end", async () => {
        if (userBuffer!.chunks.length === 0) return;

        const debounceTime = this.isPlaying || this.responseInProgress 
          ? this.DEBOUNCE_MS
          : Math.min(this.DEBOUNCE_MS, 400);

        userBuffer!.timer = setTimeout(async () => {
          await this.processFinalAudio(userId);
        }, debounceTime);
      });

      decoder.on("error", (error: Error) => {
        console.error("❌ VCM: Decoding error:", error);
      });
    } catch (error) {
      console.error("❌ VCM: Processing error:", error);
    }
  }

  private async processFinalAudio(userId: string) {
    const userBuffer = this.userAudioBuffers.get(userId);
    if (!userBuffer || userBuffer.chunks.length === 0) return;

    try {
      const fullBuffer = Buffer.concat(userBuffer.chunks);
      const durationMs = (userBuffer.totalSamples / 48000) * 1000;
      
      if (durationMs < this.MIN_AUDIO_DURATION_MS) {
        console.log(`⚠️ VCM: Ignoring short audio (${durationMs.toFixed(0)}ms)`);
        this.userAudioBuffers.delete(userId);
        return;
      }

      const rms = this.calculateRMS(fullBuffer);
      if (rms < this.MIN_RMS_THRESHOLD) {
        console.log(`⚠️ VCM: Ignoring quiet audio (RMS: ${rms.toFixed(0)})`);
        this.userAudioBuffers.delete(userId);
        return;
      }

      console.log(`✅ VCM: Processing ${durationMs.toFixed(0)}ms (RMS: ${rms.toFixed(0)})`);
      
      const processedAudio = await this.audioProcessor.convertDiscordToGemini(fullBuffer);

      this.geminiClient.sendRealtimeInput([
        {
          mimeType: "audio/pcm",
          data: processedAudio,
        },
      ]);

      console.log(`📤 VCM: Sent ${processedAudio.length} bytes to Gemini`);
      this.responseInProgress = true;

    } catch (error) {
      console.error("❌ VCM: Final audio processing error:", error);
    } finally {
      this.userAudioBuffers.delete(userId);
    }
  }

  private calculateRMS(buffer: Buffer): number {
    let sum = 0;
    const samples = buffer.length / 4;
    
    for (let i = 0; i < buffer.length; i += 4) {
      const left = buffer.readInt16LE(i);
      const right = buffer.readInt16LE(i + 2);
      const avg = (left + right) / 2;
      sum += avg * avg;
    }
    
    return Math.sqrt(sum / samples);
  }
  public stopPlayback() {
  console.log("🛑 VCM: Stopping playback");
  
  // Clear the audio queue
  this.audioQueue = [];
  
  // Stop the audio player
  if (this.audioPlayer) {
    this.audioPlayer.stop();
  }
  
  // Reset playing state
  this.isPlaying = false;
  this.responseInProgress = false;
  
  console.log("✅ VCM: Playback stopped");
}

  private async playNextAudio() {
    if (this.isPlaying || this.audioQueue.length === 0 || !this.audioPlayer) {
      return;
    }

    this.isPlaying = true;

    try {
      const allChunks: Buffer[] = [];
      while (this.audioQueue.length > 0) {
        const geminiAudioChunk = this.audioQueue.shift()!;
        const discordAudio = this.audioProcessor.convertGeminiToDiscord(
          new Uint8Array(geminiAudioChunk)
        );
        allChunks.push(discordAudio);
      }

      const continuousAudio = Buffer.concat(allChunks);
      
      console.log(`🔊 VCM: Playing ${continuousAudio.length} bytes`);

      const encoder = new prism.opus.Encoder({
        rate: 48000,
        channels: 2,
        frameSize: 960,
      });

      const CHUNK_SIZE = 3840;
      let offset = 0;

      const pcmStream = new Readable({
        read() {
          if (offset < continuousAudio.length) {
            const chunk = continuousAudio.slice(
              offset, 
              Math.min(offset + CHUNK_SIZE, continuousAudio.length)
            );
            this.push(chunk);
            offset += CHUNK_SIZE;
          } else {
            this.push(null);
          }
        }
      });

      const opusStream = pcmStream.pipe(encoder);

      const resource = createAudioResource(opusStream, {
        inputType: StreamType.Opus,
        inlineVolume: true,
      });

      this.audioPlayer.play(resource);
    } catch (error) {
      console.error("❌ VCM: Playback error:", error);
      this.isPlaying = false;
      this.responseInProgress = false;
      this.playNextAudio();
    }
  }

  public disconnect() {
    console.log("🛑 VCM: Disconnecting");
    
    this.audioQueue = [];
    this.isPlaying = false;
    this.responseInProgress = false;
    
    for (const buffer of this.userAudioBuffers.values()) {
      if (buffer.timer) {
        clearTimeout(buffer.timer);
      }
    }
    this.userAudioBuffers.clear();

    if (this.geminiClient) {
      this.geminiClient.disconnect();
    }

    if (this.audioPlayer) {
      this.audioPlayer.stop();
    }

    if (this.voiceConnection) {
      this.voiceConnection.destroy();
    }

    this.isConnected = false;
    console.log("👋 VCM: Disconnected");
  }

  public getStatus() {
    return {
      channelName: this.channel.name,
      model: this.model,
      voiceConnectionState: this.voiceConnection?.state.status || "disconnected",
      geminiConnected: this.isConnected,
      usersInChannel: this.channel.members.size - 1,
      queuedAudioChunks: this.audioQueue.length,
    };
  }

  public isActive(): boolean {
    return this.isConnected && 
           this.voiceConnection?.state.status === VoiceConnectionStatus.Ready;
  }

  public getGeminiClient(): GenAILiveClient {
    return this.geminiClient;
  }
}<|MERGE_RESOLUTION|>--- conflicted
+++ resolved
@@ -15,11 +15,7 @@
 } from "@discordjs/voice";
 import { VoiceChannel } from "discord.js";
 import { GenAILiveClient } from "@/lib/genai-live-client";
-<<<<<<< HEAD
 import { LiveConnectConfig, Modality, Type } from "@google/genai";
-=======
-import { LiveConnectConfig } from "@google/genai";
->>>>>>> d7cc96cd
 import { DiscordAudioProcessor } from "./audio-processor-v2";
 import { ResponseFormatter } from "@/lib/response-formatter";
 import { Readable } from "stream";
@@ -115,7 +111,11 @@
     });
 
     this.geminiClient.on("interrupted", () => {
-      console.log("⚠️ VCM: Interrupted");
+      console.log("⚠️ Gemini interrupted - someone spoke during response");
+      // Don't immediately clear - let current audio finish unless it's been >2 seconds
+      if (this.responseInProgress) {
+        console.log("⏸️ Allowing current response to finish...");
+      }
     });
 
     // Handle tool calls (function calling)
@@ -191,6 +191,61 @@
     }
   }
 
+  /**
+   * Handle send_chat_message tool call from Gemini
+   */
+  private async handleSendChatMessage(functionCall: { id: string; name: string; args?: Record<string, unknown> }) {
+    try {
+      const args = functionCall.args || {};
+      const message = args.message || "";
+      
+      if (!message) {
+        console.error("❌ send_chat_message called without message");
+        return;
+      }
+
+      console.log("💬 Sending chat message:", message);
+      
+      // Send the message to Discord
+      await this.channel.send(`🤖 ${message}`);
+      console.log("✅ Chat message sent successfully");
+      
+      // Send tool response back to Gemini
+      await this.geminiClient.sendToolResponse({
+        functionResponses: [
+          {
+            id: functionCall.id,
+            name: functionCall.name,
+            response: {
+              success: true,
+              message: "Message sent successfully to Discord",
+            },
+          },
+        ],
+      });
+    } catch (error) {
+      console.error("❌ Error handling send_chat_message:", error);
+      
+      // Send error response back to Gemini
+      try {
+        await this.geminiClient.sendToolResponse({
+          functionResponses: [
+            {
+              id: functionCall.id,
+              name: functionCall.name,
+              response: {
+                success: false,
+                error: String(error),
+              },
+            },
+          ],
+        });
+      } catch (sendError) {
+        console.error("❌ Error sending tool response:", sendError);
+      }
+    }
+  }
+
   public async connect() {
     // Join the voice channel
     this.voiceConnection = joinVoiceChannel({
@@ -228,7 +283,6 @@
 
     this.setupAudioReceiving();
 
-<<<<<<< HEAD
     // Connect to Gemini with tool (function calling) support
     await this.geminiClient.connect(this.model, {
       ...this.liveConfig,
@@ -257,39 +311,8 @@
         },
       ],
     });
-=======
-    // Use ResponseFormatter system prompt
-    const systemPrompt = ResponseFormatter.getSystemPrompt();
-
-    // Proper Gemini 2.0 config
-    const connectConfig: LiveConnectConfig = {
-      model: this.model,
-      systemInstruction: {
-        parts: [{ text: systemPrompt }]
-      },
-      generationConfig: {
-        responseModalities: "audio",
-        speechConfig: {
-          voiceConfig: { prebuiltVoiceConfig: { voiceName: "Puck" } }
-        }
-      }
-    };
-
-    console.log("🔌 VCM: Connecting to Gemini with response formatting");
->>>>>>> d7cc96cd
-
-    try {
-      const connected = await this.geminiClient.connect(this.model, connectConfig);
-      
-      if (!connected) {
-        throw new Error("Failed to connect to Gemini");
-      }
-      
-      console.log("✅ VCM: Connected to Gemini successfully");
-    } catch (error) {
-      console.error("❌ VCM: Gemini connection failed:", error);
-      throw error;
-    }
+
+    console.log("✅ Connected to Gemini API");
   }
 
   private setupAudioReceiving() {
